# DBT AI

An application that allows AI powered [DBT](https://www.getdbt.com/) development and recommendations for your [DBT](https://www.getdbt.com/) models.

## Features
 - Scans all dbt models and generates a report containing recommendations for each model
<<<<<<< HEAD
   - By default only basic recommendations are provided
   - Ability to request for more advanced recommendations
=======
 - Create DBT models by using AI prompts
>>>>>>> fee32815
 - Lists dbt models that are missing associated metadata e.g. in a `schema.yml` file or equivalent
 - DBT model lineage description is listed in the terminal (more features coming soon)

## Installation
You can install the application here
```bash
pip install dbt-ai==0.1.3a0
```

WARNING: This is an early phase application that may still contain bugs

## Prerequisites
 - In order to benefit from AI features, you need your own OpenAI API Key with the initial version of this application
    - Once you sign up to [OpenAI](https://openai.com/product) you can create an API key. 
    - Trial version gives you a certain amount of credits allowing you to make many API calls
    - Usage beyond the trial credits require billing details. [API usage pricing](https://openai.com/pricing) provides more info
 - Ideally you already have dbt project to test this out on
 - Python 3.10 or greater is required


## Usage
Setting up your API key is needed for all the AI features
 - Set up your OpenAI API key as an environment variable:
```bash
export OPENAI_API_KEY="your_openai_api_key"
```

### Generate Recommendations (AI)
This feature will generate the recommendation report and also inform you about any models missing metadata

#### Basic Usage
The default setting is to provide basic recommendations
  1. Run the application passing in the path to your dbt project:
```bash
dbt-ai -f path/to/dbt/project
```

For example, if you are already inside your dbt project directory, you can run:
```bash
dbt-ai -f .
```

#### Available Settings

   - Database: specify which database system your dbt models are written for. Default: `snowflake`
      - `-d` / `--database`
      - Available values: `snowflake`, `postgres`, `redshift`, `bigquery`
      - Usage example: 
      ```bash
      dbt ai -f . -d snowflake
      ```
   - Advanced Recommendation: Request for advanced recommendations. Default: No setting defaults to basic recommendations
      - `-a` / `--advanced-rec`
      - Available values: Only flag required
      - Usage example: 
      ```bash
      dbt ai -f . -a 
      ```
      Or
      ```bash
      dbt ai -f . --advanced-req
      ```

Please allow some time for the AI model to process your dbt models. The application will process all dbt model files in your project and generate an HTML report with suggestions for each model. The report will be saved as dbt_model_suggestions.html within the dbt project directory. Upon generation of the report, it will be opened in a new browser tab.

### Create DBT Models from prompt (AI)
This feature lets you specify a prompt, which creates AI generated DBT model files in the `models/` directory of the specified dbt project. The AI model has access to your `sources.yml` file, if you wish to refer to any sources in your prompt. Being specific will provide better results.
 1. Run the application with the --create-models flag to specify the prompt you wish to use to create your DBT models
 ```bash
dbt-ai -f path/to/dbt/project --create-models 'your prompt goes here'
 ```

Here is an example:
```bash
dbt-ai -f . --create-models 'Write me a model that uses all the sources available in sources.yml and joins them together using the id column'
```

## Generated Report
This shows an example of a report generated from a DBT project containing 3 models
![](images/generated_report_1.png?raw=true)

## Contributing
We welcome contributions to the project! Please feel free to open issues or submit pull requests with your improvements and suggestions.

See [CONTRIBUTING.md](CONTRIBUTING.md) to get started and develop in this repo.<|MERGE_RESOLUTION|>--- conflicted
+++ resolved
@@ -4,12 +4,9 @@
 
 ## Features
  - Scans all dbt models and generates a report containing recommendations for each model
-<<<<<<< HEAD
    - By default only basic recommendations are provided
    - Ability to request for more advanced recommendations
-=======
  - Create DBT models by using AI prompts
->>>>>>> fee32815
  - Lists dbt models that are missing associated metadata e.g. in a `schema.yml` file or equivalent
  - DBT model lineage description is listed in the terminal (more features coming soon)
 
